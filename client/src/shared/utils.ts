export async function generateKeyPair(): Promise<{ publicKeyPem: string, privateKey: CryptoKey }> {
  const keyPair = await crypto.subtle.generateKey(
    {
      name: "RSASSA-PKCS1-v1_5",
      modulusLength: 2048,
      publicExponent: new Uint8Array([1, 0, 1]),
      hash: "SHA-256",
    },
    true,
    ["sign", "verify"]
  );

  const exported = await crypto.subtle.exportKey("spki", keyPair.publicKey);
  const exportedAsBase64 = btoa(String.fromCharCode(...new Uint8Array(exported)));
  const pem = `-----BEGIN PUBLIC KEY-----\n${exportedAsBase64.match(/.{1,64}/g)?.join("\n")}\n-----END PUBLIC KEY-----`;

  const exportedPriv = await crypto.subtle.exportKey("pkcs8", keyPair.privateKey);
  const privBase64 = btoa(String.fromCharCode(...new Uint8Array(exportedPriv)));
  localStorage.setItem("private_key", privBase64);
  return { publicKeyPem: pem, privateKey: keyPair.privateKey };
}

export function arrayBufferToBase64(buffer: ArrayBuffer): string {
  return btoa(String.fromCharCode(...new Uint8Array(buffer)));
}
<<<<<<< HEAD
function base64ToArrayBuffer(base64: string): ArrayBuffer {
=======

export function base64ToArrayBuffer(base64: string): ArrayBuffer {
>>>>>>> 3d3944c9
  const binary = atob(base64);
  const bytes = new Uint8Array(binary.length);
  for (let i = 0; i < binary.length; i++) {
    bytes[i] = binary.charCodeAt(i);
  }
  return bytes.buffer;
}
<<<<<<< HEAD
=======

>>>>>>> 3d3944c9
export async function signMessage(privateKey: CryptoKey, message: string): Promise<string> {
  const encoded = new TextEncoder().encode(message);
  const signature = await crypto.subtle.sign("RSASSA-PKCS1-v1_5", privateKey, encoded);
  return arrayBufferToBase64(signature);
}

export async function getOrCreatePublicKey(): Promise<string> {
  const cachedPublic = localStorage.getItem('public_key');
  if(cachedPublic) return cachedPublic;
  const { publicKeyPem } = await generateKeyPair();
  localStorage.setItem('public_key', publicKeyPem);
  return publicKeyPem;
}

export async function sendAuthenticatedMessage(sendMessage: (msg: any) => void, message: any) {
  const privateKey = await getPrivateKey();
  if(!privateKey){
    console.error("Cannot send authenticated message: Private key is missing.");
    throw new Error("Private key missing");
  }
  const { command, client_id, ...extraData } = message;
  const nonce = crypto.randomUUID();
  const timestamp = Date.now();
  const dataToSign = `${command}|${client_id}|${nonce}|${timestamp}`;
  const signature = await signMessage(privateKey, dataToSign);
  const finalMessage = { command, client_id, nonce, timestamp, signature, ...extraData };
  
  sendMessage(finalMessage);
}

export async function getPrivateKey(): Promise<CryptoKey | null> {
  const privBase64 = localStorage.getItem("private_key");
  if(!privBase64) return null;
  const privBuffer = Uint8Array.from(atob(privBase64), c => c.charCodeAt(0));

  return await crypto.subtle.importKey(
    "pkcs8",
    privBuffer,
    { name: "RSASSA-PKCS1-v1_5", hash: "SHA-256" },
    true,
    ["sign"]
  );
}

export function formatDateTime(dateStr: string): string {
  const dt = new Date(dateStr);
  const now = new Date();
  const pad = (n: number) => n.toString().padStart(2, "0");
  const sameDay = dt.toDateString() === now.toDateString();
  const time = [dt.getHours(), dt.getMinutes()].map(pad).join(":");

  if(sameDay) return time;

  const date = [pad(dt.getDate()), pad(dt.getMonth() + 1), dt.getFullYear().toString().slice(-2)].join("/");
  return `${date} ${time}`;
}
//
// ---------- ECDH (Key Exchange) ----------
//

/**
 * Generate an ECDH key pair (P-256).
 * - Stores the private key in localStorage.
 * - Returns the public key (Base64 encoded).
 */
export async function generateECDHKeyPair(): Promise<string> {
  const keyPair = await crypto.subtle.generateKey(
    { name: "ECDH", namedCurve: "P-256" },
    true,
    ["deriveKey", "deriveBits"]
  );

  // Export & save private key
  const priv = await crypto.subtle.exportKey("jwk", keyPair.privateKey);
  localStorage.setItem("ecdh_private", JSON.stringify(priv));

  // Export public key to send to the server/other users
  const pub = await crypto.subtle.exportKey("raw", keyPair.publicKey);
  return arrayBufferToBase64(pub);
}

/**
 * Import your ECDH private key from localStorage.
 */
async function getECDHPrivateKey(): Promise<CryptoKey | null> {
  const stored = localStorage.getItem("ecdh_private");
  if (!stored) return null;

  const jwk = JSON.parse(stored);
  return await crypto.subtle.importKey(
    "jwk",
    jwk,
    { name: "ECDH", namedCurve: "P-256" },
    true,
    ["deriveKey", "deriveBits"]
  );
}

/**
 * Import someone else's ECDH public key (Base64) to use for key agreement.
 */
async function importECDHPublicKey(pubBase64: string): Promise<CryptoKey> {
  const raw = base64ToArrayBuffer(pubBase64);
  return await crypto.subtle.importKey(
    "raw",
    raw,
    { name: "ECDH", namedCurve: "P-256" },
    true,
    []
  );
}

/**
 * Derive a shared AES-GCM key from your private key and the other user's public key.
 */
export async function deriveSharedKey(peerPublicBase64: string): Promise<CryptoKey> {
  const privateKey = await getECDHPrivateKey();
  if (!privateKey) throw new Error("ECDH private key missing.");

  const peerPublicKey = await importECDHPublicKey(peerPublicBase64);

  return await crypto.subtle.deriveKey(
    { name: "ECDH", public: peerPublicKey },
    privateKey,
    { name: "AES-GCM", length: 256 },
    true,
    ["encrypt", "decrypt"]
  );
}

//
// ---------- AES-GCM Encryption ----------
//

/**
 * Encrypt a message using a shared AES-GCM key.
 * Returns Base64 encoded { iv, ciphertext }.
 */
export async function encryptMessage(sharedKey: CryptoKey, message: string): Promise<string> {
  const iv = crypto.getRandomValues(new Uint8Array(12));
  const encoded = new TextEncoder().encode(message);

  const ciphertext = await crypto.subtle.encrypt(
    { name: "AES-GCM", iv },
    sharedKey,
    encoded
  );

  // Combine IV + ciphertext for transmission
  const combined = new Uint8Array(iv.length + ciphertext.byteLength);
  combined.set(iv, 0);
  combined.set(new Uint8Array(ciphertext), iv.length);

  return arrayBufferToBase64(combined.buffer);
}

/**
 * Decrypt a Base64 encoded message (IV + ciphertext).
 */
export async function decryptMessage(sharedKey: CryptoKey, encryptedBase64: string): Promise<string> {
  const combined = new Uint8Array(base64ToArrayBuffer(encryptedBase64));
  const iv = combined.slice(0, 12);
  const ciphertext = combined.slice(12);

  const decrypted = await crypto.subtle.decrypt(
    { name: "AES-GCM", iv },
    sharedKey,
    ciphertext
  );

  return new TextDecoder().decode(decrypted);
}<|MERGE_RESOLUTION|>--- conflicted
+++ resolved
@@ -23,12 +23,8 @@
 export function arrayBufferToBase64(buffer: ArrayBuffer): string {
   return btoa(String.fromCharCode(...new Uint8Array(buffer)));
 }
-<<<<<<< HEAD
-function base64ToArrayBuffer(base64: string): ArrayBuffer {
-=======
 
 export function base64ToArrayBuffer(base64: string): ArrayBuffer {
->>>>>>> 3d3944c9
   const binary = atob(base64);
   const bytes = new Uint8Array(binary.length);
   for (let i = 0; i < binary.length; i++) {
@@ -36,10 +32,6 @@
   }
   return bytes.buffer;
 }
-<<<<<<< HEAD
-=======
-
->>>>>>> 3d3944c9
 export async function signMessage(privateKey: CryptoKey, message: string): Promise<string> {
   const encoded = new TextEncoder().encode(message);
   const signature = await crypto.subtle.sign("RSASSA-PKCS1-v1_5", privateKey, encoded);
